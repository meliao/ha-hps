--- conflicted
+++ resolved
@@ -29,24 +29,17 @@
     """
     This function performs the downward pass of the HPS algorithm, after the solution operators have
     been formed by a call to :func:`hahps.build_solver`.
-<<<<<<< HEAD
-=======
 
     If the problem is a 2D uniform problem, the source term can be specified here. For other problems, the source term must be specified at the time the solver is built.
->>>>>>> 3caf19b3
 
 
     Args:
         pde_problem (PDEProblem): Specifies the differential operator, source, domain, and precomputed interpolation and differentiation matrices. Also contains all of the solution operators computed by :func:`hahps.build_solver`.
 
 
-<<<<<<< HEAD
-        boundary_data (jax.Array | List[jax.Array]): This specifies the data on the boundary of the domain that will be propagated down to the interior of the leaves. If using an adaptive discretization, this must be specified as a list of arrays, one for each side or face of the root boundary. This list can be specified using the :func:`hahps.Domain.get_adaptive_boundary_data_lst` utility. For uniform discretizations, this argument can be a jax.Array of shape (n_bdry,) or a list.
-=======
         boundary_data (jax.Array | List[jax.Array]): This specifies the data on the boundary of the domain that will be propagated down to the interior of the leaves. If using an adaptive discretization, this must be specified as a list of arrays, one for each side or face of the root boundary. This list can be specified using the :func:`Domain.get_adaptive_boundary_data_lst` utility. For uniform discretizations, this argument can be a jax.Array of shape (n_bdry,) or a list.
 
         source (jax.Array): The source term for the PDE. Currently, this can only be specified for 2D uniform ItI problems. For other versions, the source must be specified at the time the solver is built.
->>>>>>> 3caf19b3
 
         compute_device (jax.Device, optional): Where the computation should happen. Defaults to jax.devices()[0].
 
